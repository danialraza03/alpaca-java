<<<<<<< HEAD
package io.github.mainstringargs.alpaca.properties;

import io.github.mainstringargs.alpaca.AlpacaConstants;
import org.apache.logging.log4j.LogManager;
import org.apache.logging.log4j.Logger;
import java.io.IOException;
import java.io.InputStream;
import java.net.URL;
import java.util.Enumeration;
import java.util.LinkedHashSet;
import java.util.Properties;

/**
 * The Class AlpacaProperties.
 */
public class AlpacaProperties {

    /** The Constant INVALID_VALUE. */
    public static final String INVALID_VALUE = "<PLACEHOLDER>";

    /** The Constant API_VERSION_KEY. */
    private static final String API_VERSION_KEY = "api_version";

    /** The Constant KEY_ID_KEY. */
    private static final String KEY_ID_KEY = "key_id";

    /** The Constant SECRET_KEY. */
    private static final String SECRET_KEY = "secret";

    /** The Constant BASE_ACCOUNT_URL_KEY. */
    private static final String BASE_ACCOUNT_URL_KEY = "base_url";

    /** The Constant BASE_DATA_URL_KEY. */
    private static final String BASE_DATA_URL_KEY = "base_data_url";

    /** The Constant USER_AGENT_KEY. */
    private static final String USER_AGENT_KEY = "user_agent";

    /** The Constant DEFAULT_API_VERSION_VALUE. */
    private static final String DEFAULT_API_VERSION_VALUE = AlpacaConstants.VERSION_2_ENDPOINT;

    /** The Constant DEFAULT_USER_AGENT. */
    private static final String DEFAULT_USER_AGENT =
                    "Mozilla/5.0 (X11; Linux x86_64) AppleWebKit/537.36 (KHTML, like Gecko) Chrome/67.0.3396.87 Safari/537.36";

    /** The Constant DEFAULT_ACCOUNT_URL. */
    private static final String DEFAULT_ACCOUNT_URL = "https://paper-api.alpaca.markets";

    /** The Constant DEFAULT_DATA_URL. */
    private static final String DEFAULT_DATA_URL = "https://data.alpaca.markets";

    /** The property file. */
    private static LinkedHashSet<Properties> propertyFiles = new LinkedHashSet<>();

    /** The logger. */
    private static Logger LOGGER = LogManager.getLogger(AlpacaProperties.class);

    /** The Constant API_VERSION_VALUE. */
    public static final String API_VERSION_VALUE =
                    getProperty(API_VERSION_KEY, DEFAULT_API_VERSION_VALUE);

    /** The Constant KEY_ID_VALUE. */
    public static final String KEY_ID_VALUE = getProperty(KEY_ID_KEY, INVALID_VALUE);

    /** The Constant SECRET_VALUE. */
    public static final String SECRET_VALUE = getProperty(SECRET_KEY, INVALID_VALUE);

    /** The Constant BASE_ACCOUNT_URL_VALUE. */
    public static final String BASE_ACCOUNT_URL_VALUE =
                    getProperty(BASE_ACCOUNT_URL_KEY, DEFAULT_ACCOUNT_URL);

    /** The base data url value. */
    public static final String BASE_DATA_URL_VALUE =
                    getProperty(BASE_DATA_URL_KEY, DEFAULT_DATA_URL);

    /** The Constant USER_AGENT_VALUE. */
    public static final String USER_AGENT_VALUE = getProperty(USER_AGENT_KEY, DEFAULT_USER_AGENT);

    /** The initialized. */
    private static boolean initialized = false;

    /**
     * Inits the properties.
     */
    private synchronized static void initProperties() {
        if (!initialized) {
            LinkedHashSet<URL> propertyUrls = new LinkedHashSet<>();
            String propertyFile = "alpaca.properties";
            URL url = AlpacaProperties.class.getResource("/" + propertyFile);
            propertyUrls.add(url);

            Enumeration<URL> urls = null;
            try {
                urls = ClassLoader.getSystemClassLoader().getResources(propertyFile);
            } catch (IOException e2) {
                e2.printStackTrace();
            }
            while (urls.hasMoreElements()) {
                propertyUrls.add(urls.nextElement());
            }

            for (URL propUrl : propertyUrls) {
                LOGGER.debug("Found " + propertyFile + " File: " + propUrl);

                InputStream is = null;
                try {
                    is = (url.openStream());
                } catch (IOException e1) {
                    e1.printStackTrace();
                }

                Properties propFile = new Properties();
                try {
                    propFile.load(is);
                } catch (IOException e) {
                    e.printStackTrace();
                }

                if (is != null) {
                    try {
                        is.close();
                    } catch (IOException e) {
                        e.printStackTrace();
                    }
                }
                propertyFiles.add(propFile);
            }

            initialized = true;
        }
    }



    /**
     * Gets the property.
     *
     * @param key the key
     * @param defaultValue the default value
     * @return the property
     */
    public static String getProperty(String key, String defaultValue) {
        initProperties();

        for (Properties prop : propertyFiles) {
            if (prop.containsKey(key)) {
                String propertyVal = prop.getProperty(key);
                if (!propertyVal.equals(INVALID_VALUE) && !propertyVal.trim().isEmpty()) {
                    LOGGER.info("Loading " + key + " " + propertyVal);
                    return propertyVal.trim();
                }
            }
        }
        LOGGER.debug("Loading " + key + " " + defaultValue);

        return defaultValue.trim();
    }
}
=======
package io.github.mainstringargs.alpaca.properties;

import org.apache.logging.log4j.LogManager;
import org.apache.logging.log4j.Logger;
import java.io.IOException;
import java.io.InputStream;
import java.net.URL;
import java.util.Enumeration;
import java.util.LinkedHashSet;
import java.util.Properties;

/**
 * The Class AlpacaProperties.
 */
public class AlpacaProperties {

    /** The Constant INVALID_VALUE. */
    public static final String INVALID_VALUE = "<PLACEHOLDER>";

    /** The Constant API_VERSION_KEY. */
    private static final String API_VERSION_KEY = "api_version";

    /** The Constant KEY_ID_KEY. */
    private static final String KEY_ID_KEY = "key_id";

    /** The Constant SECRET_KEY. */
    private static final String SECRET_KEY = "secret";

    /** The Constant BASE_ACCOUNT_URL_KEY. */
    private static final String BASE_ACCOUNT_URL_KEY = "base_url";

    /** The Constant BASE_DATA_URL_KEY. */
    private static final String BASE_DATA_URL_KEY = "base_data_url";

    /** The Constant USER_AGENT_KEY. */
    private static final String USER_AGENT_KEY = "user_agent";

    /** The Constant DEFAULT_API_VERSION_VALUE. */
    private static final String DEFAULT_API_VERSION_VALUE = "v1";

    /** The Constant DEFAULT_USER_AGENT. */
    private static final String DEFAULT_USER_AGENT =
                    "Mozilla/5.0 (X11; Linux x86_64) AppleWebKit/537.36 (KHTML, like Gecko) Chrome/67.0.3396.87 Safari/537.36";

    /** The Constant DEFAULT_ACCOUNT_URL. */
    private static final String DEFAULT_ACCOUNT_URL = "https://paper-api.alpaca.markets";

    /** The Constant DEFAULT_DATA_URL. */
    private static final String DEFAULT_DATA_URL = "https://data.alpaca.markets";

    /** The property file. */
    private static LinkedHashSet<Properties> propertyFiles = new LinkedHashSet<>();

    /** The logger. */
    private static Logger LOGGER = LogManager.getLogger(AlpacaProperties.class);

    /** The Constant API_VERSION_VALUE. */
    public static final String API_VERSION_VALUE =
                    getProperty(API_VERSION_KEY, DEFAULT_API_VERSION_VALUE);

    /** The Constant KEY_ID_VALUE. */
    public static final String KEY_ID_VALUE = getProperty(KEY_ID_KEY, INVALID_VALUE);

    /** The Constant SECRET_VALUE. */
    public static final String SECRET_VALUE = getProperty(SECRET_KEY, INVALID_VALUE);

    /** The Constant BASE_ACCOUNT_URL_VALUE. */
    public static final String BASE_ACCOUNT_URL_VALUE =
                    getProperty(BASE_ACCOUNT_URL_KEY, DEFAULT_ACCOUNT_URL);

    /** The base data url value. */
    public static final String BASE_DATA_URL_VALUE =
                    getProperty(BASE_DATA_URL_KEY, DEFAULT_DATA_URL);

    /** The Constant USER_AGENT_VALUE. */
    public static final String USER_AGENT_VALUE = getProperty(USER_AGENT_KEY, DEFAULT_USER_AGENT);

    /** The initialized. */
    private static boolean initialized = false;

    /**
     * Inits the properties.
     */
    private synchronized static void initProperties() {
        if (!initialized) {
            LinkedHashSet<URL> propertyUrls = new LinkedHashSet<>();
            String propertyFile = "alpaca.properties";
            URL url = AlpacaProperties.class.getResource("/" + propertyFile);
            propertyUrls.add(url);

            Enumeration<URL> urls = null;
            try {
                urls = ClassLoader.getSystemClassLoader().getResources(propertyFile);
            } catch (IOException e2) {
                e2.printStackTrace();
            }
            while (urls.hasMoreElements()) {
                propertyUrls.add(urls.nextElement());
            }

            for (URL propUrl : propertyUrls) {
                LOGGER.debug("Found " + propertyFile + " File: " + propUrl);

                InputStream is = null;
                try {
                    is = (url.openStream());
                } catch (IOException e1) {
                    e1.printStackTrace();
                }

                Properties propFile = new Properties();
                try {
                    propFile.load(is);
                } catch (IOException e) {
                    e.printStackTrace();
                }

                if (is != null) {
                    try {
                        is.close();
                    } catch (IOException e) {
                        e.printStackTrace();
                    }
                }
                propertyFiles.add(propFile);
            }

            initialized = true;
        }
    }



    /**
     * Gets the property.
     *
     * @param key the key
     * @param defaultValue the default value
     * @return the property
     */
    public static String getProperty(String key, String defaultValue) {
        initProperties();

        for (Properties prop : propertyFiles) {
            if (prop.containsKey(key)) {
                String propertyVal = prop.getProperty(key);
                if (!propertyVal.equals(INVALID_VALUE) && !propertyVal.trim().isEmpty()) {
                    LOGGER.info("Loading " + key + " " + propertyVal);
                    return propertyVal.trim();
                }
            }
        }
        LOGGER.debug("Loading " + key + " " + defaultValue);

        return defaultValue.trim();
    }
}
>>>>>>> 53aaa397
<|MERGE_RESOLUTION|>--- conflicted
+++ resolved
@@ -1,9 +1,9 @@
-<<<<<<< HEAD
 package io.github.mainstringargs.alpaca.properties;
 
 import io.github.mainstringargs.alpaca.AlpacaConstants;
 import org.apache.logging.log4j.LogManager;
 import org.apache.logging.log4j.Logger;
+
 import java.io.IOException;
 import java.io.InputStream;
 import java.net.URL;
@@ -42,7 +42,7 @@
 
     /** The Constant DEFAULT_USER_AGENT. */
     private static final String DEFAULT_USER_AGENT =
-                    "Mozilla/5.0 (X11; Linux x86_64) AppleWebKit/537.36 (KHTML, like Gecko) Chrome/67.0.3396.87 Safari/537.36";
+            "Mozilla/5.0 (X11; Linux x86_64) AppleWebKit/537.36 (KHTML, like Gecko) Chrome/67.0.3396.87 Safari/537.36";
 
     /** The Constant DEFAULT_ACCOUNT_URL. */
     private static final String DEFAULT_ACCOUNT_URL = "https://paper-api.alpaca.markets";
@@ -51,14 +51,14 @@
     private static final String DEFAULT_DATA_URL = "https://data.alpaca.markets";
 
     /** The property file. */
-    private static LinkedHashSet<Properties> propertyFiles = new LinkedHashSet<>();
+    private static final LinkedHashSet<Properties> propertyFiles = new LinkedHashSet<>();
 
     /** The logger. */
-    private static Logger LOGGER = LogManager.getLogger(AlpacaProperties.class);
+    private static final Logger LOGGER = LogManager.getLogger(AlpacaProperties.class);
 
     /** The Constant API_VERSION_VALUE. */
     public static final String API_VERSION_VALUE =
-                    getProperty(API_VERSION_KEY, DEFAULT_API_VERSION_VALUE);
+            getProperty(API_VERSION_KEY, DEFAULT_API_VERSION_VALUE);
 
     /** The Constant KEY_ID_VALUE. */
     public static final String KEY_ID_VALUE = getProperty(KEY_ID_KEY, INVALID_VALUE);
@@ -68,11 +68,11 @@
 
     /** The Constant BASE_ACCOUNT_URL_VALUE. */
     public static final String BASE_ACCOUNT_URL_VALUE =
-                    getProperty(BASE_ACCOUNT_URL_KEY, DEFAULT_ACCOUNT_URL);
+            getProperty(BASE_ACCOUNT_URL_KEY, DEFAULT_ACCOUNT_URL);
 
     /** The base data url value. */
     public static final String BASE_DATA_URL_VALUE =
-                    getProperty(BASE_DATA_URL_KEY, DEFAULT_DATA_URL);
+            getProperty(BASE_DATA_URL_KEY, DEFAULT_DATA_URL);
 
     /** The Constant USER_AGENT_VALUE. */
     public static final String USER_AGENT_VALUE = getProperty(USER_AGENT_KEY, DEFAULT_USER_AGENT);
@@ -131,12 +131,10 @@
         }
     }
 
-
-
     /**
      * Gets the property.
      *
-     * @param key the key
+     * @param key          the key
      * @param defaultValue the default value
      * @return the property
      */
@@ -156,163 +154,4 @@
 
         return defaultValue.trim();
     }
-}
-=======
-package io.github.mainstringargs.alpaca.properties;
-
-import org.apache.logging.log4j.LogManager;
-import org.apache.logging.log4j.Logger;
-import java.io.IOException;
-import java.io.InputStream;
-import java.net.URL;
-import java.util.Enumeration;
-import java.util.LinkedHashSet;
-import java.util.Properties;
-
-/**
- * The Class AlpacaProperties.
- */
-public class AlpacaProperties {
-
-    /** The Constant INVALID_VALUE. */
-    public static final String INVALID_VALUE = "<PLACEHOLDER>";
-
-    /** The Constant API_VERSION_KEY. */
-    private static final String API_VERSION_KEY = "api_version";
-
-    /** The Constant KEY_ID_KEY. */
-    private static final String KEY_ID_KEY = "key_id";
-
-    /** The Constant SECRET_KEY. */
-    private static final String SECRET_KEY = "secret";
-
-    /** The Constant BASE_ACCOUNT_URL_KEY. */
-    private static final String BASE_ACCOUNT_URL_KEY = "base_url";
-
-    /** The Constant BASE_DATA_URL_KEY. */
-    private static final String BASE_DATA_URL_KEY = "base_data_url";
-
-    /** The Constant USER_AGENT_KEY. */
-    private static final String USER_AGENT_KEY = "user_agent";
-
-    /** The Constant DEFAULT_API_VERSION_VALUE. */
-    private static final String DEFAULT_API_VERSION_VALUE = "v1";
-
-    /** The Constant DEFAULT_USER_AGENT. */
-    private static final String DEFAULT_USER_AGENT =
-                    "Mozilla/5.0 (X11; Linux x86_64) AppleWebKit/537.36 (KHTML, like Gecko) Chrome/67.0.3396.87 Safari/537.36";
-
-    /** The Constant DEFAULT_ACCOUNT_URL. */
-    private static final String DEFAULT_ACCOUNT_URL = "https://paper-api.alpaca.markets";
-
-    /** The Constant DEFAULT_DATA_URL. */
-    private static final String DEFAULT_DATA_URL = "https://data.alpaca.markets";
-
-    /** The property file. */
-    private static LinkedHashSet<Properties> propertyFiles = new LinkedHashSet<>();
-
-    /** The logger. */
-    private static Logger LOGGER = LogManager.getLogger(AlpacaProperties.class);
-
-    /** The Constant API_VERSION_VALUE. */
-    public static final String API_VERSION_VALUE =
-                    getProperty(API_VERSION_KEY, DEFAULT_API_VERSION_VALUE);
-
-    /** The Constant KEY_ID_VALUE. */
-    public static final String KEY_ID_VALUE = getProperty(KEY_ID_KEY, INVALID_VALUE);
-
-    /** The Constant SECRET_VALUE. */
-    public static final String SECRET_VALUE = getProperty(SECRET_KEY, INVALID_VALUE);
-
-    /** The Constant BASE_ACCOUNT_URL_VALUE. */
-    public static final String BASE_ACCOUNT_URL_VALUE =
-                    getProperty(BASE_ACCOUNT_URL_KEY, DEFAULT_ACCOUNT_URL);
-
-    /** The base data url value. */
-    public static final String BASE_DATA_URL_VALUE =
-                    getProperty(BASE_DATA_URL_KEY, DEFAULT_DATA_URL);
-
-    /** The Constant USER_AGENT_VALUE. */
-    public static final String USER_AGENT_VALUE = getProperty(USER_AGENT_KEY, DEFAULT_USER_AGENT);
-
-    /** The initialized. */
-    private static boolean initialized = false;
-
-    /**
-     * Inits the properties.
-     */
-    private synchronized static void initProperties() {
-        if (!initialized) {
-            LinkedHashSet<URL> propertyUrls = new LinkedHashSet<>();
-            String propertyFile = "alpaca.properties";
-            URL url = AlpacaProperties.class.getResource("/" + propertyFile);
-            propertyUrls.add(url);
-
-            Enumeration<URL> urls = null;
-            try {
-                urls = ClassLoader.getSystemClassLoader().getResources(propertyFile);
-            } catch (IOException e2) {
-                e2.printStackTrace();
-            }
-            while (urls.hasMoreElements()) {
-                propertyUrls.add(urls.nextElement());
-            }
-
-            for (URL propUrl : propertyUrls) {
-                LOGGER.debug("Found " + propertyFile + " File: " + propUrl);
-
-                InputStream is = null;
-                try {
-                    is = (url.openStream());
-                } catch (IOException e1) {
-                    e1.printStackTrace();
-                }
-
-                Properties propFile = new Properties();
-                try {
-                    propFile.load(is);
-                } catch (IOException e) {
-                    e.printStackTrace();
-                }
-
-                if (is != null) {
-                    try {
-                        is.close();
-                    } catch (IOException e) {
-                        e.printStackTrace();
-                    }
-                }
-                propertyFiles.add(propFile);
-            }
-
-            initialized = true;
-        }
-    }
-
-
-
-    /**
-     * Gets the property.
-     *
-     * @param key the key
-     * @param defaultValue the default value
-     * @return the property
-     */
-    public static String getProperty(String key, String defaultValue) {
-        initProperties();
-
-        for (Properties prop : propertyFiles) {
-            if (prop.containsKey(key)) {
-                String propertyVal = prop.getProperty(key);
-                if (!propertyVal.equals(INVALID_VALUE) && !propertyVal.trim().isEmpty()) {
-                    LOGGER.info("Loading " + key + " " + propertyVal);
-                    return propertyVal.trim();
-                }
-            }
-        }
-        LOGGER.debug("Loading " + key + " " + defaultValue);
-
-        return defaultValue.trim();
-    }
-}
->>>>>>> 53aaa397
+}